# PyTorch Image Models
- [Sponsors](#sponsors)
- [What's New](#whats-new)
- [Introduction](#introduction)
- [Models](#models)
- [Features](#features)
- [Results](#results)
- [Getting Started (Documentation)](#getting-started-documentation)
- [Train, Validation, Inference Scripts](#train-validation-inference-scripts)
- [Awesome PyTorch Resources](#awesome-pytorch-resources)
- [Licenses](#licenses)
- [Citing](#citing)

## Sponsors

A big thank you to my [GitHub Sponsors](https://github.com/sponsors/rwightman) for their support!

In addition to the sponsors at the link above, I've received hardware and/or cloud resources from
* Nvidia (https://www.nvidia.com/en-us/)
* TFRC (https://www.tensorflow.org/tfrc)

I'm fortunate to be able to dedicate significant time and money of my own supporting this and other open source projects. However, as the projects increase in scope, outside support is needed to continue with the current trajectory of cloud services, hardware, and electricity costs.

## What's New

<<<<<<< HEAD
=======
### March 21, 2022
* Merge `norm_norm_norm`. **IMPORTANT** this update for a coming 0.6.x release will likely de-stabilize the master branch for a while. Branch `0.5.x` or a previous 0.5.x release can be used if stability is required.
* Significant weights update (all TPU trained) as described in this [release](https://github.com/rwightman/pytorch-image-models/releases/tag/v0.1-tpu-weights)
  * `regnety_040` - 82.3 @ 224, 82.96 @ 288
  * `regnety_064` - 83.0 @ 224, 83.65 @ 288
  * `regnety_080` - 83.17 @ 224, 83.86 @ 288
  * `regnetv_040` - 82.44 @ 224, 83.18 @ 288   (timm pre-act)
  * `regnetv_064` - 83.1 @ 224, 83.71 @ 288   (timm pre-act)
  * `regnetz_040` - 83.67 @ 256, 84.25 @ 320
  * `regnetz_040h` - 83.77 @ 256, 84.5 @ 320 (w/ extra fc in head)
  * `resnetv2_50d_gn` - 80.8 @ 224, 81.96 @ 288 (pre-act GroupNorm)
  * `resnetv2_50d_evos` 80.77 @ 224, 82.04 @ 288 (pre-act EvoNormS)
  * `regnetz_c16_evos`  - 81.9 @ 256, 82.64 @ 320 (EvoNormS)
  * `regnetz_d8_evos`  - 83.42 @ 256, 84.04 @ 320 (EvoNormS)
  * `xception41p` - 82 @ 299   (timm pre-act)
  * `xception65` -  83.17 @ 299
  * `xception65p` -  83.14 @ 299   (timm pre-act)
  * `resnext101_64x4d` - 82.46 @ 224, 83.16 @ 288
  * `seresnext101_32x8d` - 83.57 @ 224, 84.270 @ 288
  * `resnetrs200` - 83.85 @ 256, 84.44 @ 320
* HuggingFace hub support fixed w/ initial groundwork for allowing alternative 'config sources' for pretrained model definitions and weights (generic local file / remote url support soon)
* SwinTransformer-V2 implementation added. Submitted by [Christoph Reich](https://github.com/ChristophReich1996). Training experiments and model changes by myself are ongoing so expect compat breaks.
* MobileViT models w/ weights adapted from https://github.com/apple/ml-cvnets (
* PoolFormer models w/ weights adapted from https://github.com/sail-sg/poolformer
* VOLO models w/ weights adapted from https://github.com/sail-sg/volo
* Significant work experimenting with non-BatchNorm norm layers such as EvoNorm, FilterResponseNorm, GroupNorm, etc
* Enhance support for alternate norm + act ('NormAct') layers added to a number of models, esp EfficientNet/MobileNetV3, RegNet, and aligned Xception
* Grouped conv support added to EfficientNet family
* Add 'group matching' API to all models to allow grouping model parameters for application of 'layer-wise' LR decay, lr scale added to LR scheduler
* Gradient checkpointing support added to many models
* `forward_head(x, pre_logits=False)` fn added to all models to allow separate calls of `forward_features` + `forward_head`
* All vision transformer and vision MLP models update to return non-pooled / non-token selected features from `foward_features`, for consistency with CNN models, token selection or pooling now applied in `forward_head`

>>>>>>> ff21fdb4
### Feb 2, 2022
* [Chris Hughes](https://github.com/Chris-hughes10) posted an exhaustive run through of `timm` on his blog yesterday. Well worth a read. [Getting Started with PyTorch Image Models (timm): A Practitioner’s Guide](https://towardsdatascience.com/getting-started-with-pytorch-image-models-timm-a-practitioners-guide-4e77b4bf9055)
* I'm currently prepping to merge the `norm_norm_norm` branch back to master (ver 0.6.x) in next week or so.
  * The changes are more extensive than usual and may destabilize and break some model API use (aiming for full backwards compat). So, beware `pip install git+https://github.com/rwightman/pytorch-image-models` installs!
  * `0.5.x` releases and a `0.5.x` branch will remain stable with a cherry pick or two until dust clears. Recommend sticking to pypi install for a bit if you want stable.

### Jan 14, 2022
* Version 0.5.4 w/ release to be pushed to pypi. It's been a while since last pypi update and riskier changes will be merged to main branch soon....
* Add ConvNeXT models /w weights from official impl (https://github.com/facebookresearch/ConvNeXt), a few perf tweaks, compatible with timm features
* Tried training a few small (~1.8-3M param) / mobile optimized models, a few are good so far, more on the way...
  * `mnasnet_small` - 65.6 top-1
  * `mobilenetv2_050` - 65.9
  * `lcnet_100/075/050` - 72.1 / 68.8 / 63.1
  * `semnasnet_075` - 73
  * `fbnetv3_b/d/g` - 79.1 / 79.7 / 82.0
* TinyNet models added by [rsomani95](https://github.com/rsomani95)
* LCNet added via MobileNetV3 architecture

### Nov 22, 2021
* A number of updated weights anew new model defs
  * `eca_halonext26ts` - 79.5 @ 256
  * `resnet50_gn` (new) - 80.1 @ 224, 81.3 @ 288
  * `resnet50` - 80.7 @ 224, 80.9 @ 288 (trained at 176, not replacing current a1 weights as default since these don't scale as well to higher res, [weights](https://github.com/rwightman/pytorch-image-models/releases/download/v0.1-rsb-weights/resnet50_a1h2_176-001a1197.pth))
  * `resnext50_32x4d` - 81.1 @ 224, 82.0 @ 288
  * `sebotnet33ts_256` (new) - 81.2 @ 224
  * `lamhalobotnet50ts_256` - 81.5 @ 256
  * `halonet50ts` - 81.7 @ 256
  * `halo2botnet50ts_256` - 82.0 @ 256
  * `resnet101` - 82.0 @ 224, 82.8 @ 288
  * `resnetv2_101` (new) - 82.1 @ 224, 83.0 @ 288
  * `resnet152` - 82.8 @ 224, 83.5 @ 288
  * `regnetz_d8` (new) - 83.5 @ 256, 84.0 @ 320
  * `regnetz_e8` (new) - 84.5 @ 256, 85.0 @ 320
* `vit_base_patch8_224` (85.8 top-1) & `in21k` variant weights added thanks [Martins Bruveris](https://github.com/martinsbruveris)
* Groundwork in for FX feature extraction thanks to [Alexander Soare](https://github.com/alexander-soare)
  * models updated for tracing compatibility (almost full support with some distlled transformer exceptions)

### Oct 19, 2021
* ResNet strikes back (https://arxiv.org/abs/2110.00476) weights added, plus any extra training components used. Model weights and some more details here (https://github.com/rwightman/pytorch-image-models/releases/tag/v0.1-rsb-weights)
* BCE loss and Repeated Augmentation support for RSB paper
* 4 series of ResNet based attention model experiments being added (implemented across byobnet.py/byoanet.py). These include all sorts of attention, from channel attn like SE, ECA to 2D QKV self-attention layers such as Halo, Bottlneck, Lambda. Details here (https://github.com/rwightman/pytorch-image-models/releases/tag/v0.1-attn-weights)
* Working implementations of the following 2D self-attention modules (likely to be differences from paper or eventual official impl):
  * Halo (https://arxiv.org/abs/2103.12731)
  * Bottleneck Transformer (https://arxiv.org/abs/2101.11605)
  * LambdaNetworks (https://arxiv.org/abs/2102.08602)
* A RegNetZ series of models with some attention experiments (being added to). These do not follow the paper (https://arxiv.org/abs/2103.06877) in any way other than block architecture, details of official models are not available. See more here (https://github.com/rwightman/pytorch-image-models/releases/tag/v0.1-attn-weights)
* ConvMixer (https://openreview.net/forum?id=TVHS5Y4dNvM), CrossVit (https://arxiv.org/abs/2103.14899), and BeiT (https://arxiv.org/abs/2106.08254) architectures + weights added
* freeze/unfreeze helpers by [Alexander Soare](https://github.com/alexander-soare)

### Aug 18, 2021
* Optimizer bonanza!
  * Add LAMB and LARS optimizers, incl trust ratio clipping options. Tweaked to work properly in PyTorch XLA (tested on TPUs w/ `timm bits` [branch](https://github.com/rwightman/pytorch-image-models/tree/bits_and_tpu/timm/bits))
  * Add MADGRAD from FB research w/ a few tweaks (decoupled decay option, step handling that works with PyTorch XLA)
  * Some cleanup on all optimizers and factory. No more `.data`, a bit more consistency, unit tests for all!
  * SGDP and AdamP still won't work with PyTorch XLA but others should (have yet to test Adabelief, Adafactor, Adahessian myself).
* EfficientNet-V2 XL TF ported weights added, but they don't validate well in PyTorch (L is better). The pre-processing for the V2 TF training is a bit diff and the fine-tuned 21k -> 1k weights are very sensitive and less robust than the 1k weights.
* Added PyTorch trained EfficientNet-V2 'Tiny' w/ GlobalContext attn weights. Only .1-.2 top-1 better than the SE so more of a curiosity for those interested.
  
### July 12, 2021
* Add XCiT models from [official facebook impl](https://github.com/facebookresearch/xcit). Contributed by [Alexander Soare](https://github.com/alexander-soare)

### July 5-9, 2021
* Add `efficientnetv2_rw_t` weights, a custom 'tiny' 13.6M param variant that is a bit better than (non NoisyStudent) B3 models. Both faster and better accuracy (at same or lower res)
  * top-1 82.34 @ 288x288 and 82.54 @ 320x320
* Add [SAM pretrained](https://arxiv.org/abs/2106.01548) in1k weight for ViT B/16 (`vit_base_patch16_sam_224`) and B/32 (`vit_base_patch32_sam_224`)  models.
* Add 'Aggregating Nested Transformer' (NesT) w/ weights converted from official [Flax impl](https://github.com/google-research/nested-transformer). Contributed by [Alexander Soare](https://github.com/alexander-soare).
  * `jx_nest_base` - 83.534, `jx_nest_small` - 83.120, `jx_nest_tiny` - 81.426

### June 23, 2021
* Reproduce gMLP model training, `gmlp_s16_224` trained to 79.6 top-1, matching [paper](https://arxiv.org/abs/2105.08050). Hparams for this and other recent MLP training [here](https://gist.github.com/rwightman/d6c264a9001f9167e06c209f630b2cc6)

### June 20, 2021
* Release Vision Transformer 'AugReg' weights from [How to train your ViT? Data, Augmentation, and Regularization in Vision Transformers](https://arxiv.org/abs/2106.10270)
  * .npz weight loading support added, can load any of the 50K+ weights from the [AugReg series](https://console.cloud.google.com/storage/browser/vit_models/augreg)
  * See [example notebook](https://colab.research.google.com/github/google-research/vision_transformer/blob/master/vit_jax_augreg.ipynb) from [official impl](https://github.com/google-research/vision_transformer/) for navigating the augreg weights
  * Replaced all default weights w/ best AugReg variant (if possible). All AugReg 21k classifiers work.
    * Highlights: `vit_large_patch16_384` (87.1 top-1), `vit_large_r50_s32_384` (86.2 top-1), `vit_base_patch16_384` (86.0 top-1)
  * `vit_deit_*` renamed to just `deit_*`
  * Remove my old small model, replace with DeiT compatible small w/ AugReg weights
* Add 1st training of my `gmixer_24_224` MLP /w GLU, 78.1 top-1 w/ 25M params.
* Add weights from official ResMLP release (https://github.com/facebookresearch/deit)
* Add `eca_nfnet_l2` weights from my 'lightweight' series. 84.7 top-1 at 384x384.
* Add distilled BiT 50x1 student and 152x2 Teacher weights from  [Knowledge distillation: A good teacher is patient and consistent](https://arxiv.org/abs/2106.05237)
* NFNets and ResNetV2-BiT models work w/ Pytorch XLA now
  * weight standardization uses F.batch_norm instead of std_mean (std_mean wasn't lowered)
  * eps values adjusted, will be slight differences but should be quite close
* Improve test coverage and classifier interface of non-conv (vision transformer and mlp) models
* Cleanup a few classifier / flatten details for models w/ conv classifiers or early global pool
* Please report any regressions, this PR touched quite a few models.

### June 8, 2021
* Add first ResMLP weights, trained in PyTorch XLA on TPU-VM w/ my XLA branch. 24 block variant, 79.2 top-1.
* Add ResNet51-Q model w/ pretrained weights at 82.36 top-1.
  * NFNet inspired block layout with quad layer stem and no maxpool
  * Same param count (35.7M) and throughput as ResNetRS-50 but +1.5 top-1 @ 224x224 and +2.5 top-1 at 288x288

### May 25, 2021
* Add LeViT, Visformer, ConViT (PR by Aman Arora), Twins (PR by paper authors) transformer models
* Add ResMLP and gMLP MLP vision models to the existing MLP Mixer impl
* Fix a number of torchscript issues with various vision transformer models
* Cleanup input_size/img_size override handling and improve testing / test coverage for all vision transformer and MLP models
* More flexible pos embedding resize (non-square) for ViT and TnT. Thanks [Alexander Soare](https://github.com/alexander-soare)
* Add `efficientnetv2_rw_m` model and weights (started training before official code). 84.8 top-1, 53M params.

### May 14, 2021
* Add EfficientNet-V2 official model defs w/ ported weights from official [Tensorflow/Keras](https://github.com/google/automl/tree/master/efficientnetv2) impl.
  * 1k trained variants: `tf_efficientnetv2_s/m/l`
  * 21k trained variants: `tf_efficientnetv2_s/m/l_in21k`
  * 21k pretrained -> 1k fine-tuned: `tf_efficientnetv2_s/m/l_in21ft1k`
  * v2 models w/ v1 scaling: `tf_efficientnetv2_b0` through `b3`
  * Rename my prev V2 guess `efficientnet_v2s` -> `efficientnetv2_rw_s`
  * Some blank `efficientnetv2_*` models in-place for future native PyTorch training

### May 5, 2021
* Add MLP-Mixer models and port pretrained weights from [Google JAX impl](https://github.com/google-research/vision_transformer/tree/linen)
* Add CaiT models and pretrained weights from [FB](https://github.com/facebookresearch/deit)
* Add ResNet-RS models and weights from [TF](https://github.com/tensorflow/tpu/tree/master/models/official/resnet/resnet_rs). Thanks [Aman Arora](https://github.com/amaarora)
* Add CoaT models and weights. Thanks [Mohammed Rizin](https://github.com/morizin)
* Add new ImageNet-21k weights & finetuned weights for TResNet, MobileNet-V3, ViT models. Thanks [mrT](https://github.com/mrT23)
* Add GhostNet models and weights. Thanks [Kai Han](https://github.com/iamhankai)
* Update ByoaNet attention modules
   * Improve SA module inits
   * Hack together experimental stand-alone Swin based attn module and `swinnet`
   * Consistent '26t' model defs for experiments.
* Add improved Efficientnet-V2S (prelim model def) weights. 83.8 top-1.
* WandB logging support

### April 13, 2021
* Add Swin Transformer models and weights from https://github.com/microsoft/Swin-Transformer

### April 12, 2021
* Add ECA-NFNet-L1 (slimmed down F1 w/ SiLU, 41M params) trained with this code. 84% top-1 @ 320x320. Trained at 256x256.
* Add EfficientNet-V2S model (unverified model definition) weights. 83.3 top-1 @ 288x288. Only trained single res 224. Working on progressive training.
* Add ByoaNet model definition (Bring-your-own-attention) w/ SelfAttention block and corresponding SA/SA-like modules and model defs
  * Lambda Networks - https://arxiv.org/abs/2102.08602
  * Bottleneck Transformers - https://arxiv.org/abs/2101.11605
  * Halo Nets - https://arxiv.org/abs/2103.12731
* Adabelief optimizer contributed by Juntang Zhuang

### April 1, 2021
* Add snazzy `benchmark.py` script for bulk `timm` model benchmarking of train and/or inference
* Add Pooling-based Vision Transformer (PiT) models (from https://github.com/naver-ai/pit)
  * Merged distilled variant into main for torchscript compatibility
  * Some `timm` cleanup/style tweaks and weights have hub download support
* Cleanup Vision Transformer (ViT) models
  * Merge distilled (DeiT) model into main so that torchscript can work
  * Support updated weight init (defaults to old still) that closer matches original JAX impl (possibly better training from scratch)
  * Separate hybrid model defs into different file and add several new model defs to fiddle with, support patch_size != 1 for hybrids
  * Fix fine-tuning num_class changes (PiT and ViT) and pos_embed resizing (Vit) with distilled variants
  * nn.Sequential for block stack (does not break downstream compat)
* TnT (Transformer-in-Transformer) models contributed by author (from https://gitee.com/mindspore/mindspore/tree/master/model_zoo/research/cv/TNT)
* Add RegNetY-160 weights from DeiT teacher model
* Add new NFNet-L0 w/ SE attn (rename `nfnet_l0b`->`nfnet_l0`) weights 82.75 top-1 @ 288x288
* Some fixes/improvements for TFDS dataset wrapper

### March 17, 2021
* Add new ECA-NFNet-L0 (rename `nfnet_l0c`->`eca_nfnet_l0`) weights trained by myself.
  * 82.6 top-1 @ 288x288, 82.8 @ 320x320, trained at 224x224
  * Uses SiLU activation, approx 2x faster than `dm_nfnet_f0` and 50% faster than `nfnet_f0s` w/ 1/3 param count
* Integrate [Hugging Face model hub](https://huggingface.co/models) into timm create_model and default_cfg handling for pretrained weight and config sharing (more on this soon!)
* Merge HardCoRe NAS models contributed by https://github.com/yoniaflalo
* Merge PyTorch trained EfficientNet-EL and pruned ES/EL variants contributed by [DeGirum](https://github.com/DeGirum)


### March 7, 2021
* First 0.4.x PyPi release w/ NFNets (& related), ByoB (GPU-Efficient, RepVGG, etc).
* Change feature extraction for pre-activation nets (NFNets, ResNetV2) to return features before activation.
* Tested with PyTorch 1.8 release. Updated CI to use 1.8.
* Benchmarked several arch on RTX 3090, Titan RTX, and V100 across 1.7.1, 1.8, NGC 20.12, and 21.02. Some interesting performance variations to take note of https://gist.github.com/rwightman/bb59f9e245162cee0e38bd66bd8cd77f

### Feb 18, 2021
* Add pretrained weights and model variants for NFNet-F* models from [DeepMind Haiku impl](https://github.com/deepmind/deepmind-research/tree/master/nfnets).
  * Models are prefixed with `dm_`. They require SAME padding conv, skipinit enabled, and activation gains applied in act fn.
  * These models are big, expect to run out of GPU memory. With the GELU activiation + other options, they are roughly 1/2 the inference speed of my SiLU PyTorch optimized `s` variants.
  * Original model results are based on pre-processing that is not the same as all other models so you'll see different results in the results csv (once updated).
  * Matching the original pre-processing as closely as possible I get these results:
    * `dm_nfnet_f6` - 86.352
    * `dm_nfnet_f5` - 86.100
    * `dm_nfnet_f4` - 85.834
    * `dm_nfnet_f3` - 85.676
    * `dm_nfnet_f2` - 85.178
    * `dm_nfnet_f1` - 84.696
    * `dm_nfnet_f0` - 83.464

### Feb 16, 2021
* Add Adaptive Gradient Clipping (AGC) as per https://arxiv.org/abs/2102.06171. Integrated w/ PyTorch gradient clipping via mode arg that defaults to prev 'norm' mode. For backward arg compat, clip-grad arg must be specified to enable when using train.py.
  * AGC w/ default clipping factor `--clip-grad .01 --clip-mode agc`
  * PyTorch global norm of 1.0 (old behaviour, always norm), `--clip-grad 1.0`
  * PyTorch value clipping of 10, `--clip-grad 10. --clip-mode value`
  * AGC performance is definitely sensitive to the clipping factor. More experimentation needed to determine good values for smaller batch sizes and optimizers besides those in paper. So far I've found .001-.005 is necessary for stable RMSProp training w/ NFNet/NF-ResNet.

### Feb 12, 2021
* Update Normalization-Free nets to include new NFNet-F (https://arxiv.org/abs/2102.06171) model defs

### Feb 10, 2021
* First Normalization-Free model training experiments done,
  * nf_resnet50 - 80.68 top-1 @ 288x288, 80.31 @ 256x256
  * nf_regnet_b1 - 79.30 @ 288x288, 78.75 @ 256x256
* More model archs, incl a flexible ByobNet backbone ('Bring-your-own-blocks')
  * GPU-Efficient-Networks (https://github.com/idstcv/GPU-Efficient-Networks), impl in `byobnet.py`
  * RepVGG (https://github.com/DingXiaoH/RepVGG), impl in `byobnet.py`
  * classic VGG (from torchvision, impl in `vgg.py`)
* Refinements to normalizer layer arg handling and normalizer+act layer handling in some models
* Default AMP mode changed to native PyTorch AMP instead of APEX. Issues not being fixed with APEX. Native works with `--channels-last` and `--torchscript` model training, APEX does not.
* Fix a few bugs introduced since last pypi release

### Feb 8, 2021
* Add several ResNet weights with ECA attention. 26t & 50t trained @ 256, test @ 320. 269d train @ 256, fine-tune @320, test @ 352.
  * `ecaresnet26t` - 79.88 top-1 @ 320x320, 79.08 @ 256x256
  * `ecaresnet50t` - 82.35 top-1 @ 320x320, 81.52 @ 256x256
  * `ecaresnet269d` - 84.93 top-1 @ 352x352, 84.87 @ 320x320
* Remove separate tiered (`t`) vs tiered_narrow (`tn`) ResNet model defs, all `tn` changed to `t` and `t` models removed (`seresnext26t_32x4d` only model w/ weights that was removed).
* Support model default_cfgs with separate train vs test resolution `test_input_size` and remove extra `_320` suffix ResNet model defs that were just for test.

### Jan 30, 2021
* Add initial "Normalization Free" NF-RegNet-B* and NF-ResNet model definitions based on [paper](https://arxiv.org/abs/2101.08692)

### Jan 25, 2021
* Add ResNetV2 Big Transfer (BiT) models w/ ImageNet-1k and 21k weights from https://github.com/google-research/big_transfer
* Add official R50+ViT-B/16 hybrid models + weights from https://github.com/google-research/vision_transformer
* ImageNet-21k ViT weights are added w/ model defs and representation layer (pre logits) support
  * NOTE: ImageNet-21k classifier heads were zero'd in original weights, they are only useful for transfer learning
* Add model defs and weights for DeiT Vision Transformer models from https://github.com/facebookresearch/deit
* Refactor dataset classes into ImageDataset/IterableImageDataset + dataset specific parser classes
* Add Tensorflow-Datasets (TFDS) wrapper to allow use of TFDS image classification sets with train script
  * Ex: `train.py /data/tfds --dataset tfds/oxford_iiit_pet --val-split test --model resnet50 -b 256 --amp --num-classes 37 --opt adamw --lr 3e-4 --weight-decay .001 --pretrained -j 2`
* Add improved .tar dataset parser that reads images from .tar, folder of .tar files, or .tar within .tar
  * Run validation on full ImageNet-21k directly from tar w/ BiT model: `validate.py /data/fall11_whole.tar --model resnetv2_50x1_bitm_in21k --amp`
* Models in this update should be stable w/ possible exception of ViT/BiT, possibility of some regressions with train/val scripts and dataset handling

### Jan 3, 2021
* Add SE-ResNet-152D weights
  * 256x256 val, 0.94 crop top-1 - 83.75
  * 320x320 val, 1.0 crop - 84.36
* Update [results files](results/)


## Introduction

Py**T**orch **Im**age **M**odels (`timm`) is a collection of image models, layers, utilities, optimizers, schedulers, data-loaders / augmentations, and reference training / validation scripts that aim to pull together a wide variety of SOTA models with ability to reproduce ImageNet training results.

The work of many others is present here. I've tried to make sure all source material is acknowledged via links to github, arxiv papers, etc in the README, documentation, and code docstrings. Please let me know if I missed anything.

## Models

All model architecture families include variants with pretrained weights. There are specific model variants without any weights, it is NOT a bug. Help training new or better weights is always appreciated. Here are some example [training hparams](https://rwightman.github.io/pytorch-image-models/training_hparam_examples) to get you started.

A full version of the list below with source links can be found in the [documentation](https://rwightman.github.io/pytorch-image-models/models/).

* Aggregating Nested Transformers - https://arxiv.org/abs/2105.12723
* BEiT - https://arxiv.org/abs/2106.08254
* Big Transfer ResNetV2 (BiT) - https://arxiv.org/abs/1912.11370
* Bottleneck Transformers - https://arxiv.org/abs/2101.11605
* CaiT (Class-Attention in Image Transformers) - https://arxiv.org/abs/2103.17239
* CoaT (Co-Scale Conv-Attentional Image Transformers) - https://arxiv.org/abs/2104.06399
* ConvNeXt - https://arxiv.org/abs/2201.03545
* ConViT (Soft Convolutional Inductive Biases Vision Transformers)- https://arxiv.org/abs/2103.10697
* CspNet (Cross-Stage Partial Networks) - https://arxiv.org/abs/1911.11929
* DeiT (Vision Transformer) - https://arxiv.org/abs/2012.12877
* DenseNet - https://arxiv.org/abs/1608.06993
* DLA - https://arxiv.org/abs/1707.06484
* DPN (Dual-Path Network) - https://arxiv.org/abs/1707.01629
* EfficientNet (MBConvNet Family)
    * EfficientNet NoisyStudent (B0-B7, L2) - https://arxiv.org/abs/1911.04252
    * EfficientNet AdvProp (B0-B8) - https://arxiv.org/abs/1911.09665
    * EfficientNet (B0-B7) - https://arxiv.org/abs/1905.11946
    * EfficientNet-EdgeTPU (S, M, L) - https://ai.googleblog.com/2019/08/efficientnet-edgetpu-creating.html
    * EfficientNet V2 - https://arxiv.org/abs/2104.00298
    * FBNet-C - https://arxiv.org/abs/1812.03443
    * MixNet - https://arxiv.org/abs/1907.09595
    * MNASNet B1, A1 (Squeeze-Excite), and Small - https://arxiv.org/abs/1807.11626
    * MobileNet-V2 - https://arxiv.org/abs/1801.04381
    * Single-Path NAS - https://arxiv.org/abs/1904.02877
    * TinyNet - https://arxiv.org/abs/2010.14819
* GhostNet - https://arxiv.org/abs/1911.11907
* gMLP - https://arxiv.org/abs/2105.08050
* GPU-Efficient Networks - https://arxiv.org/abs/2006.14090
* Halo Nets - https://arxiv.org/abs/2103.12731
* HRNet - https://arxiv.org/abs/1908.07919
* Inception-V3 - https://arxiv.org/abs/1512.00567
* Inception-ResNet-V2 and Inception-V4 - https://arxiv.org/abs/1602.07261
* Lambda Networks - https://arxiv.org/abs/2102.08602
* LeViT (Vision Transformer in ConvNet's Clothing) - https://arxiv.org/abs/2104.01136
* MLP-Mixer - https://arxiv.org/abs/2105.01601
* MobileNet-V3 (MBConvNet w/ Efficient Head) - https://arxiv.org/abs/1905.02244
  * FBNet-V3 - https://arxiv.org/abs/2006.02049
  * HardCoRe-NAS - https://arxiv.org/abs/2102.11646
  * LCNet - https://arxiv.org/abs/2109.15099
* NASNet-A - https://arxiv.org/abs/1707.07012
* NesT - https://arxiv.org/abs/2105.12723
* NFNet-F - https://arxiv.org/abs/2102.06171
* NF-RegNet / NF-ResNet - https://arxiv.org/abs/2101.08692
* PNasNet - https://arxiv.org/abs/1712.00559
* Pooling-based Vision Transformer (PiT) - https://arxiv.org/abs/2103.16302
* RegNet - https://arxiv.org/abs/2003.13678
* RepVGG - https://arxiv.org/abs/2101.03697
* ResMLP - https://arxiv.org/abs/2105.03404
* ResNet/ResNeXt
    * ResNet (v1b/v1.5) - https://arxiv.org/abs/1512.03385
    * ResNeXt - https://arxiv.org/abs/1611.05431
    * 'Bag of Tricks' / Gluon C, D, E, S variations - https://arxiv.org/abs/1812.01187
    * Weakly-supervised (WSL) Instagram pretrained / ImageNet tuned ResNeXt101 - https://arxiv.org/abs/1805.00932
    * Semi-supervised (SSL) / Semi-weakly Supervised (SWSL) ResNet/ResNeXts - https://arxiv.org/abs/1905.00546
    * ECA-Net (ECAResNet) - https://arxiv.org/abs/1910.03151v4
    * Squeeze-and-Excitation Networks (SEResNet) - https://arxiv.org/abs/1709.01507
    * ResNet-RS - https://arxiv.org/abs/2103.07579
* Res2Net - https://arxiv.org/abs/1904.01169
* ResNeSt - https://arxiv.org/abs/2004.08955
* ReXNet - https://arxiv.org/abs/2007.00992
* SelecSLS - https://arxiv.org/abs/1907.00837
* Selective Kernel Networks - https://arxiv.org/abs/1903.06586
* Swin Transformer - https://arxiv.org/abs/2103.14030
* Transformer-iN-Transformer (TNT) - https://arxiv.org/abs/2103.00112
* TResNet - https://arxiv.org/abs/2003.13630
* Twins (Spatial Attention in Vision Transformers) - https://arxiv.org/pdf/2104.13840.pdf
* Visformer - https://arxiv.org/abs/2104.12533
* Vision Transformer - https://arxiv.org/abs/2010.11929
* VovNet V2 and V1 - https://arxiv.org/abs/1911.06667
* Xception - https://arxiv.org/abs/1610.02357
* Xception (Modified Aligned, Gluon) - https://arxiv.org/abs/1802.02611
* Xception (Modified Aligned, TF) - https://arxiv.org/abs/1802.02611
* XCiT (Cross-Covariance Image Transformers) - https://arxiv.org/abs/2106.09681

## Features

Several (less common) features that I often utilize in my projects are included. Many of their additions are the reason why I maintain my own set of models, instead of using others' via PIP:

* All models have a common default configuration interface and API for
    * accessing/changing the classifier - `get_classifier` and `reset_classifier`
    * doing a forward pass on just the features - `forward_features` (see [documentation](https://rwightman.github.io/pytorch-image-models/feature_extraction/))
    * these makes it easy to write consistent network wrappers that work with any of the models
* All models support multi-scale feature map extraction (feature pyramids) via create_model (see [documentation](https://rwightman.github.io/pytorch-image-models/feature_extraction/))
    * `create_model(name, features_only=True, out_indices=..., output_stride=...)`
    * `out_indices` creation arg specifies which feature maps to return, these indices are 0 based and generally correspond to the `C(i + 1)` feature level.
    * `output_stride` creation arg controls output stride of the network by using dilated convolutions. Most networks are stride 32 by default. Not all networks support this.
    * feature map channel counts, reduction level (stride) can be queried AFTER model creation via the `.feature_info` member
* All models have a consistent pretrained weight loader that adapts last linear if necessary, and from 3 to 1 channel input if desired
* High performance [reference training, validation, and inference scripts](https://rwightman.github.io/pytorch-image-models/scripts/) that work in several process/GPU modes:
    * NVIDIA DDP w/ a single GPU per process, multiple processes with APEX present (AMP mixed-precision optional)
    * PyTorch DistributedDataParallel w/ multi-gpu, single process (AMP disabled as it crashes when enabled)
    * PyTorch w/ single GPU single process (AMP optional)
* A dynamic global pool implementation that allows selecting from average pooling, max pooling, average + max, or concat([average, max]) at model creation. All global pooling is adaptive average by default and compatible with pretrained weights.
* A 'Test Time Pool' wrapper that can wrap any of the included models and usually provides improved performance doing inference with input images larger than the training size. Idea adapted from original DPN implementation when I ported (https://github.com/cypw/DPNs)
* Learning rate schedulers
  * Ideas adopted from
     * [AllenNLP schedulers](https://github.com/allenai/allennlp/tree/master/allennlp/training/learning_rate_schedulers)
     * [FAIRseq lr_scheduler](https://github.com/pytorch/fairseq/tree/master/fairseq/optim/lr_scheduler)
     * SGDR: Stochastic Gradient Descent with Warm Restarts (https://arxiv.org/abs/1608.03983)
  * Schedulers include `step`, `cosine` w/ restarts, `tanh` w/ restarts, `plateau`
* Optimizers:
    * `rmsprop_tf` adapted from PyTorch RMSProp by myself. Reproduces much improved Tensorflow RMSProp behaviour.
    * `radam` by [Liyuan Liu](https://github.com/LiyuanLucasLiu/RAdam) (https://arxiv.org/abs/1908.03265)
    * `novograd` by [Masashi Kimura](https://github.com/convergence-lab/novograd) (https://arxiv.org/abs/1905.11286)
    * `lookahead` adapted from impl by [Liam](https://github.com/alphadl/lookahead.pytorch) (https://arxiv.org/abs/1907.08610)
    * `fused<name>` optimizers by name with [NVIDIA Apex](https://github.com/NVIDIA/apex/tree/master/apex/optimizers) installed
    * `adamp` and `sgdp` by [Naver ClovAI](https://github.com/clovaai) (https://arxiv.org/abs/2006.08217)
    * `adafactor` adapted from [FAIRSeq impl](https://github.com/pytorch/fairseq/blob/master/fairseq/optim/adafactor.py) (https://arxiv.org/abs/1804.04235)
    * `adahessian` by [David Samuel](https://github.com/davda54/ada-hessian) (https://arxiv.org/abs/2006.00719)
* Random Erasing from [Zhun Zhong](https://github.com/zhunzhong07/Random-Erasing/blob/master/transforms.py)  (https://arxiv.org/abs/1708.04896)
* Mixup (https://arxiv.org/abs/1710.09412)
* CutMix (https://arxiv.org/abs/1905.04899)
* AutoAugment (https://arxiv.org/abs/1805.09501) and RandAugment (https://arxiv.org/abs/1909.13719) ImageNet configurations modeled after impl for EfficientNet training (https://github.com/tensorflow/tpu/blob/master/models/official/efficientnet/autoaugment.py)
* AugMix w/ JSD loss (https://arxiv.org/abs/1912.02781), JSD w/ clean + augmented mixing support works with AutoAugment and RandAugment as well
* SplitBachNorm - allows splitting batch norm layers between clean and augmented (auxiliary batch norm) data
* DropPath aka "Stochastic Depth" (https://arxiv.org/abs/1603.09382) 
* DropBlock (https://arxiv.org/abs/1810.12890)
* Blur Pooling (https://arxiv.org/abs/1904.11486)
* Space-to-Depth by [mrT23](https://github.com/mrT23/TResNet/blob/master/src/models/tresnet/layers/space_to_depth.py) (https://arxiv.org/abs/1801.04590) -- original paper?
* Adaptive Gradient Clipping (https://arxiv.org/abs/2102.06171, https://github.com/deepmind/deepmind-research/tree/master/nfnets)
* An extensive selection of channel and/or spatial attention modules:
    * Bottleneck Transformer - https://arxiv.org/abs/2101.11605
    * CBAM - https://arxiv.org/abs/1807.06521
    * Effective Squeeze-Excitation (ESE) - https://arxiv.org/abs/1911.06667
    * Efficient Channel Attention (ECA) - https://arxiv.org/abs/1910.03151
    * Gather-Excite (GE) - https://arxiv.org/abs/1810.12348
    * Global Context (GC) - https://arxiv.org/abs/1904.11492
    * Halo - https://arxiv.org/abs/2103.12731
    * Involution - https://arxiv.org/abs/2103.06255
    * Lambda Layer - https://arxiv.org/abs/2102.08602
    * Non-Local (NL) -  https://arxiv.org/abs/1711.07971
    * Squeeze-and-Excitation (SE) - https://arxiv.org/abs/1709.01507
    * Selective Kernel (SK) - (https://arxiv.org/abs/1903.06586
    * Split (SPLAT) - https://arxiv.org/abs/2004.08955
    * Shifted Window (SWIN) - https://arxiv.org/abs/2103.14030

## Results

Model validation results can be found in the [documentation](https://rwightman.github.io/pytorch-image-models/results/) and in the [results tables](results/README.md)

## Getting Started (Documentation)

My current [documentation](https://rwightman.github.io/pytorch-image-models/) for `timm` covers the basics.

[Getting Started with PyTorch Image Models (timm): A Practitioner’s Guide](https://towardsdatascience.com/getting-started-with-pytorch-image-models-timm-a-practitioners-guide-4e77b4bf9055) by [Chris Hughes](https://github.com/Chris-hughes10) is an extensive blog post covering many aspects of `timm` in detail.

[timmdocs](https://fastai.github.io/timmdocs/) is quickly becoming a much more comprehensive set of documentation for `timm`. A big thanks to [Aman Arora](https://github.com/amaarora) for his efforts creating timmdocs.

[paperswithcode](https://paperswithcode.com/lib/timm) is a good resource for browsing the models within `timm`.

## Train, Validation, Inference Scripts

The root folder of the repository contains reference train, validation, and inference scripts that work with the included models and other features of this repository. They are adaptable for other datasets and use cases with a little hacking. See [documentation](https://rwightman.github.io/pytorch-image-models/scripts/) for some basics and [training hparams](https://rwightman.github.io/pytorch-image-models/training_hparam_examples) for some train examples that produce SOTA ImageNet results.

## Awesome PyTorch Resources

One of the greatest assets of PyTorch is the community and their contributions. A few of my favourite resources that pair well with the models and components here are listed below.

### Object Detection, Instance and Semantic Segmentation
* Detectron2 - https://github.com/facebookresearch/detectron2
* Segmentation Models (Semantic) - https://github.com/qubvel/segmentation_models.pytorch
* EfficientDet (Obj Det, Semantic soon) - https://github.com/rwightman/efficientdet-pytorch

### Computer Vision / Image Augmentation
* Albumentations - https://github.com/albumentations-team/albumentations
* Kornia - https://github.com/kornia/kornia

### Knowledge Distillation
* RepDistiller - https://github.com/HobbitLong/RepDistiller
* torchdistill - https://github.com/yoshitomo-matsubara/torchdistill

### Metric Learning
* PyTorch Metric Learning - https://github.com/KevinMusgrave/pytorch-metric-learning

### Training / Frameworks
* fastai - https://github.com/fastai/fastai

## Licenses

### Code
The code here is licensed Apache 2.0. I've taken care to make sure any third party code included or adapted has compatible (permissive) licenses such as MIT, BSD, etc. I've made an effort to avoid any GPL / LGPL conflicts. That said, it is your responsibility to ensure you comply with licenses here and conditions of any dependent licenses. Where applicable, I've linked the sources/references for various components in docstrings. If you think I've missed anything please create an issue.

### Pretrained Weights
So far all of the pretrained weights available here are pretrained on ImageNet with a select few that have some additional pretraining (see extra note below). ImageNet was released for non-commercial research purposes only (https://image-net.org/download). It's not clear what the implications of that are for the use of pretrained weights from that dataset. Any models I have trained with ImageNet are done for research purposes and one should assume that the original dataset license applies to the weights. It's best to seek legal advice if you intend to use the pretrained weights in a commercial product.

#### Pretrained on more than ImageNet
Several weights included or references here were pretrained with proprietary datasets that I do not have access to. These include the Facebook WSL, SSL, SWSL ResNe(Xt) and the Google Noisy Student EfficientNet models. The Facebook models have an explicit non-commercial license (CC-BY-NC 4.0, https://github.com/facebookresearch/semi-supervised-ImageNet1K-models, https://github.com/facebookresearch/WSL-Images). The Google models do not appear to have any restriction beyond the Apache 2.0 license (and ImageNet concerns). In either case, you should contact Facebook or Google with any questions.

## Citing

### BibTeX

```bibtex
@misc{rw2019timm,
  author = {Ross Wightman},
  title = {PyTorch Image Models},
  year = {2019},
  publisher = {GitHub},
  journal = {GitHub repository},
  doi = {10.5281/zenodo.4414861},
  howpublished = {\url{https://github.com/rwightman/pytorch-image-models}}
}
```

### Latest DOI

[![DOI](https://zenodo.org/badge/168799526.svg)](https://zenodo.org/badge/latestdoi/168799526)<|MERGE_RESOLUTION|>--- conflicted
+++ resolved
@@ -23,8 +23,6 @@
 
 ## What's New
 
-<<<<<<< HEAD
-=======
 ### March 21, 2022
 * Merge `norm_norm_norm`. **IMPORTANT** this update for a coming 0.6.x release will likely de-stabilize the master branch for a while. Branch `0.5.x` or a previous 0.5.x release can be used if stability is required.
 * Significant weights update (all TPU trained) as described in this [release](https://github.com/rwightman/pytorch-image-models/releases/tag/v0.1-tpu-weights)
@@ -58,7 +56,6 @@
 * `forward_head(x, pre_logits=False)` fn added to all models to allow separate calls of `forward_features` + `forward_head`
 * All vision transformer and vision MLP models update to return non-pooled / non-token selected features from `foward_features`, for consistency with CNN models, token selection or pooling now applied in `forward_head`
 
->>>>>>> ff21fdb4
 ### Feb 2, 2022
 * [Chris Hughes](https://github.com/Chris-hughes10) posted an exhaustive run through of `timm` on his blog yesterday. Well worth a read. [Getting Started with PyTorch Image Models (timm): A Practitioner’s Guide](https://towardsdatascience.com/getting-started-with-pytorch-image-models-timm-a-practitioners-guide-4e77b4bf9055)
 * I'm currently prepping to merge the `norm_norm_norm` branch back to master (ver 0.6.x) in next week or so.
