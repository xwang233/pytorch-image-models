# torch>=1.7
# torchvision
pyyaml
huggingface_hub
<<<<<<< HEAD
safetensors==0.3.2  # 0.3.3 doesn't have aarch64 pre-built binary from pypi, causing ARM build to fail, https://github.com/huggingface/safetensors/issues/346
=======
safetensors>=0.2
numpy<2.0
>>>>>>> 427b3e46
<|MERGE_RESOLUTION|>--- conflicted
+++ resolved
@@ -2,9 +2,5 @@
 # torchvision
 pyyaml
 huggingface_hub
-<<<<<<< HEAD
-safetensors==0.3.2  # 0.3.3 doesn't have aarch64 pre-built binary from pypi, causing ARM build to fail, https://github.com/huggingface/safetensors/issues/346
-=======
 safetensors>=0.2
-numpy<2.0
->>>>>>> 427b3e46
+numpy<2.0