""" JIT scripting/tracing utils

Hacked together by / Copyright 2020 Ross Wightman
"""
import os

import torch


def set_jit_legacy():
    """ Set JIT executor to legacy w/ support for op fusion
    This is hopefully a temporary need in 1.5/1.5.1/1.6 to restore performance due to changes
    in the JIT exectutor. These API are not supported so could change.
    """
    #
    assert hasattr(torch._C, '_jit_set_profiling_executor'), "Old JIT behavior doesn't exist!"
    torch._C._jit_set_profiling_executor(False)
    torch._C._jit_set_profiling_mode(False)
    torch._C._jit_override_can_fuse_on_gpu(True)
    #torch._C._jit_set_texpr_fuser_enabled(True)


def set_jit_fuser(fuser):
    if fuser == "te":
        # default fuser should be == 'te'
        torch._C._jit_set_profiling_executor(True)
        torch._C._jit_set_profiling_mode(True)
        torch._C._jit_override_can_fuse_on_cpu(False)
        torch._C._jit_override_can_fuse_on_gpu(True)
        torch._C._jit_set_texpr_fuser_enabled(True)
    elif fuser == "old" or fuser == "legacy":
        torch._C._jit_set_profiling_executor(False)
        torch._C._jit_set_profiling_mode(False)
        torch._C._jit_override_can_fuse_on_gpu(True)
        torch._C._jit_set_texpr_fuser_enabled(False)
    elif fuser == "nvfuser" or fuser == "nvf":
        os.environ['PYTORCH_NVFUSER_DISABLE_FALLBACK'] = '1'
<<<<<<< HEAD
=======
        #os.environ['PYTORCH_NVFUSER_DISABLE_FMA'] = '1'
        #os.environ['PYTORCH_NVFUSER_JIT_OPT_LEVEL'] = '0'
>>>>>>> 20a1fa63
        torch._C._jit_set_texpr_fuser_enabled(False)
        torch._C._jit_set_profiling_executor(True)
        torch._C._jit_set_profiling_mode(True)
        torch._C._jit_can_fuse_on_cpu()
        torch._C._jit_can_fuse_on_gpu()
        torch._C._jit_override_can_fuse_on_cpu(False)
        torch._C._jit_override_can_fuse_on_gpu(False)
        torch._C._jit_set_nvfuser_guard_mode(True)
        torch._C._jit_set_nvfuser_enabled(True)
    else:
        assert False, f"Invalid jit fuser ({fuser})"<|MERGE_RESOLUTION|>--- conflicted
+++ resolved
@@ -35,11 +35,8 @@
         torch._C._jit_set_texpr_fuser_enabled(False)
     elif fuser == "nvfuser" or fuser == "nvf":
         os.environ['PYTORCH_NVFUSER_DISABLE_FALLBACK'] = '1'
-<<<<<<< HEAD
-=======
         #os.environ['PYTORCH_NVFUSER_DISABLE_FMA'] = '1'
         #os.environ['PYTORCH_NVFUSER_JIT_OPT_LEVEL'] = '0'
->>>>>>> 20a1fa63
         torch._C._jit_set_texpr_fuser_enabled(False)
         torch._C._jit_set_profiling_executor(True)
         torch._C._jit_set_profiling_mode(True)
