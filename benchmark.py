#!/usr/bin/env python3
""" Model Benchmark Script

An inference and train step benchmark script for timm models.

Hacked together by Ross Wightman (https://github.com/rwightman)
"""
import argparse
import csv
import json
import logging
import os
import time
from collections import OrderedDict
from contextlib import suppress
from functools import partial

import torch
import torch.nn as nn
import torch.nn.parallel

from timm.data import resolve_data_config
from timm.models import create_model, is_model, list_models
from timm.optim import create_optimizer_v2
from timm.utils import setup_default_logging, set_jit_fuser, decay_batch_step, check_batch_size_retry

if os.getenv('TIMM_BENCHMARK_ENABLE_TORCHDYNAMO') == '1':
    import torchdynamo
    from torchdynamo.optimizations.training import aot_autograd_speedup_strategy

if os.getenv('TIMM_BENCHMARK_ENABLE_AOT_AUTOGRAD') == '1':
    from functorch.compile import memory_efficient_fusion

has_apex = False
try:
    from apex import amp
    has_apex = True
except ImportError:
    pass

has_native_amp = False
try:
    if getattr(torch.cuda.amp, 'autocast') is not None:
        has_native_amp = True
except AttributeError:
    pass

try:
    from deepspeed.profiling.flops_profiler import get_model_profile
    has_deepspeed_profiling = True
except ImportError as e:
    has_deepspeed_profiling = False

try:
    from fvcore.nn import FlopCountAnalysis, flop_count_str, ActivationCountAnalysis
    has_fvcore_profiling = True
except ImportError as e:
    FlopCountAnalysis = None
    has_fvcore_profiling = False

try:
    from functorch.compile import memory_efficient_fusion
    has_functorch = True
except ImportError as e:
    has_functorch = False


torch.set_float32_matmul_precision('high')
torch.backends.cudnn.benchmark = True
_logger = logging.getLogger('validate')

if os.getenv('TIMM_BENCHMARK_NVFUSER_SKIP_NODE_KINDS'):
    import traceback
    import sys
    node_kinds = os.getenv('TIMM_BENCHMARK_NVFUSER_SKIP_NODE_KINDS').split(';')
    for node_kind in node_kinds:
        is_successful = True
        try:
            torch._C._jit_set_nvfuser_skip_node_kind(node_kind, True)
        except:
            is_successful = False
            traceback.print_exc()
        finally:
            print(f'{node_kind = }, {is_successful = }', file=sys.stderr)


parser = argparse.ArgumentParser(description='PyTorch Benchmark')

# benchmark specific args
parser.add_argument('--model-list', metavar='NAME', default='',
                    help='txt file based list of model names to benchmark')
parser.add_argument('--bench', default='both', type=str,
                    help="Benchmark mode. One of 'inference', 'train', 'both'. Defaults to 'both'")
parser.add_argument('--detail', action='store_true', default=False,
                    help='Provide train fwd/bwd/opt breakdown detail if True. Defaults to False')
parser.add_argument('--no-retry', action='store_true', default=False,
                    help='Do not decay batch size and retry on error.')
parser.add_argument('--results-file', default='', type=str, metavar='FILENAME',
                    help='Output csv file for validation results (summary)')
parser.add_argument('--num-warm-iter', default=10, type=int,
                    metavar='N', help='Number of warmup iterations (default: 10)')
parser.add_argument('--num-bench-iter', default=40, type=int,
                    metavar='N', help='Number of benchmark iterations (default: 40)')

# common inference / train args
parser.add_argument('--model', '-m', metavar='NAME', default='resnet50',
                    help='model architecture (default: resnet50)')
parser.add_argument('-b', '--batch-size', default=256, type=int,
                    metavar='N', help='mini-batch size (default: 256)')
parser.add_argument('--img-size', default=None, type=int,
                    metavar='N', help='Input image dimension, uses model default if empty')
parser.add_argument('--input-size', default=None, nargs=3, type=int,
                    metavar='N N N', help='Input all image dimensions (d h w, e.g. --input-size 3 224 224), uses model default if empty')
parser.add_argument('--use-train-size', action='store_true', default=False,
                    help='Run inference at train size, not test-input-size if it exists.')
parser.add_argument('--num-classes', type=int, default=None,
                    help='Number classes in dataset')
parser.add_argument('--gp', default=None, type=str, metavar='POOL',
                    help='Global pool type, one of (fast, avg, max, avgmax, avgmaxc). Model default if None.')
parser.add_argument('--channels-last', action='store_true', default=False,
                    help='Use channels_last memory layout')
parser.add_argument('--grad-checkpointing', action='store_true', default=False,
                    help='Enable gradient checkpointing through model blocks/stages')
parser.add_argument('--amp', action='store_true', default=False,
                    help='use PyTorch Native AMP for mixed precision training. Overrides --precision arg.')
parser.add_argument('--precision', default='float32', type=str,
                    help='Numeric precision. One of (amp, float32, float16, bfloat16, tf32)')
parser.add_argument('--fuser', default='', type=str,
                    help="Select jit fuser. One of ('', 'te', 'old', 'nvfuser')")
scripting_group = parser.add_mutually_exclusive_group()
scripting_group.add_argument('--torchscript', dest='torchscript', action='store_true',
                    help='convert model torchscript for inference')
scripting_group.add_argument('--aot-autograd', default=False, action='store_true',
                    help="Enable AOT Autograd support. (It's recommended to use this option with `--fuser nvfuser` together)")


# train optimizer parameters
parser.add_argument('--opt', default='sgd', type=str, metavar='OPTIMIZER',
                    help='Optimizer (default: "sgd"')
parser.add_argument('--opt-eps', default=None, type=float, metavar='EPSILON',
                    help='Optimizer Epsilon (default: None, use opt default)')
parser.add_argument('--opt-betas', default=None, type=float, nargs='+', metavar='BETA',
                    help='Optimizer Betas (default: None, use opt default)')
parser.add_argument('--momentum', type=float, default=0.9, metavar='M',
                    help='Optimizer momentum (default: 0.9)')
parser.add_argument('--weight-decay', type=float, default=0.0001,
                    help='weight decay (default: 0.0001)')
parser.add_argument('--clip-grad', type=float, default=None, metavar='NORM',
                    help='Clip gradient norm (default: None, no clipping)')
parser.add_argument('--clip-mode', type=str, default='norm',
                    help='Gradient clipping mode. One of ("norm", "value", "agc")')


# model regularization / loss params that impact model or loss fn
parser.add_argument('--smoothing', type=float, default=0.1,
                    help='Label smoothing (default: 0.1)')
parser.add_argument('--drop', type=float, default=0.0, metavar='PCT',
                    help='Dropout rate (default: 0.)')
parser.add_argument('--drop-path', type=float, default=None, metavar='PCT',
                    help='Drop path rate (default: None)')
parser.add_argument('--drop-block', type=float, default=None, metavar='PCT',
                    help='Drop block rate (default: None)')


def timestamp(sync=False):
    return time.perf_counter()


def cuda_timestamp(sync=False, device=None):
    if sync:
        torch.cuda.synchronize(device=device)
    return time.perf_counter()


def count_params(model: nn.Module):
    return sum([m.numel() for m in model.parameters()])


def resolve_precision(precision: str):
    assert precision in ('amp', 'float16', 'bfloat16', 'float32')
    use_amp = False
    model_dtype = torch.float32
    data_dtype = torch.float32
    if precision == 'amp':
        use_amp = True
    elif precision == 'float16':
        model_dtype = torch.float16
        data_dtype = torch.float16
    elif precision == 'bfloat16':
        model_dtype = torch.bfloat16
        data_dtype = torch.bfloat16
    return use_amp, model_dtype, data_dtype


def profile_deepspeed(model, input_size=(3, 224, 224), batch_size=1, detailed=False):
    _, macs, _ = get_model_profile(
        model=model,
        input_shape=(batch_size,) + input_size,  # input shape/resolution
        print_profile=detailed,  # prints the model graph with the measured profile attached to each module
        detailed=detailed,  # print the detailed profile
        warm_up=10,  # the number of warm-ups before measuring the time of each module
        as_string=False,  # print raw numbers (e.g. 1000) or as human-readable strings (e.g. 1k)
        output_file=None,  # path to the output file. If None, the profiler prints to stdout.
        ignore_modules=None)  # the list of modules to ignore in the profiling
    return macs, 0  # no activation count in DS


def profile_fvcore(model, input_size=(3, 224, 224), batch_size=1, detailed=False, force_cpu=False):
    if force_cpu:
        model = model.to('cpu')
    device, dtype = next(model.parameters()).device, next(model.parameters()).dtype
    example_input = torch.ones((batch_size,) + input_size, device=device, dtype=dtype)
    fca = FlopCountAnalysis(model, example_input)
    aca = ActivationCountAnalysis(model, example_input)
    if detailed:
        fcs = flop_count_str(fca)
        print(fcs)
    return fca.total(), aca.total()


class BenchmarkRunner:
    def __init__(
            self,
            model_name,
            detail=False,
            device='cuda',
            torchscript=False,
            aot_autograd=False,
            precision='float32',
            fuser='',
            num_warm_iter=10,
            num_bench_iter=50,
            use_train_size=False,
            **kwargs
    ):
        self.model_name = model_name
        self.detail = detail
        self.device = device
        self.use_amp, self.model_dtype, self.data_dtype = resolve_precision(precision)
        self.channels_last = kwargs.pop('channels_last', False)
        self.amp_autocast = torch.cuda.amp.autocast if self.use_amp else suppress

        if fuser:
            set_jit_fuser(fuser)
        self.model = create_model(
            model_name,
            num_classes=kwargs.pop('num_classes', None),
            in_chans=3,
            global_pool=kwargs.pop('gp', 'fast'),
            scriptable=torchscript,
            drop_rate=kwargs.pop('drop', 0.),
            drop_path_rate=kwargs.pop('drop_path', None),
            drop_block_rate=kwargs.pop('drop_block', None),
        )
        self.model.to(
            device=self.device,
            dtype=self.model_dtype,
            memory_format=torch.channels_last if self.channels_last else None)
        self.num_classes = self.model.num_classes
        self.param_count = count_params(self.model)
        _logger.info('Model %s created, param count: %d' % (model_name, self.param_count))

        data_config = resolve_data_config(kwargs, model=self.model, use_test_size=not use_train_size)
        self.scripted = False
        if torchscript:
            self.model = torch.jit.script(self.model)
            self.scripted = True
        self.input_size = data_config['input_size']
        self.batch_size = kwargs.pop('batch_size', 256)

        if aot_autograd:
            assert has_functorch, "functorch is needed for --aot-autograd"
            self.model = memory_efficient_fusion(self.model)

        self.example_inputs = None
        self.num_warm_iter = num_warm_iter
        self.num_bench_iter = num_bench_iter
        self.log_freq = num_bench_iter // 5
        if 'cuda' in self.device:
            self.time_fn = partial(cuda_timestamp, device=self.device)
        else:
            self.time_fn = timestamp

    def _init_input(self):
        self.example_inputs = torch.randn(
            (self.batch_size,) + self.input_size, device=self.device, dtype=self.data_dtype)
        if self.channels_last:
            self.example_inputs = self.example_inputs.contiguous(memory_format=torch.channels_last)


class InferenceBenchmarkRunner(BenchmarkRunner):

    def __init__(
            self,
            model_name,
            device='cuda',
            torchscript=False,
            **kwargs
    ):
        super().__init__(model_name=model_name, device=device, torchscript=torchscript, **kwargs)
        self.model.eval()

    def run(self):
        def _step(sync=True):
            t_step_start = self.time_fn()
            with self.amp_autocast():
                output = self.model(self.example_inputs)
            t_step_end = self.time_fn(sync)
            return t_step_end - t_step_start

        _logger.info(
            f'Running inference benchmark on {self.model_name} for {self.num_bench_iter} steps w/ '
            f'input size {self.input_size} and batch size {self.batch_size}.')

        with torch.no_grad():
            self._init_input()

            for _ in range(self.num_warm_iter):
                _step()
            
            if os.getenv('TIMM_BENCHMARK_ENABLE_CUDAGRAPH') == '1':
                s = torch.cuda.Stream()
                s.wait_stream(torch.cuda.current_stream())
                with torch.cuda.stream(s):
                    for _ in range(3):
                        _step(sync=False)
                torch.cuda.current_stream().wait_stream(s)

                g = torch.cuda.CUDAGraph()
                with torch.cuda.graph(g):
                    _step(sync=False)

            total_step = 0.
            num_samples = 0
            t_run_start = self.time_fn(True)
            for i in range(self.num_bench_iter):
                if os.getenv('TIMM_BENCHMARK_ENABLE_CUDAGRAPH') == '1':
                    g.replay()
                    total_step = self.time_fn(True) - t_run_start
                else:
                    delta_fwd = _step()
                    total_step += delta_fwd
                num_samples += self.batch_size
                num_steps = i + 1
                if num_steps % self.log_freq == 0:
                    _logger.info(
                        f"Infer [{num_steps}/{self.num_bench_iter}]."
                        f" {num_samples / total_step:0.2f} samples/sec."
                        f" {1000 * total_step / num_steps:0.3f} ms/step.")
            t_run_end = self.time_fn(True)
            t_run_elapsed = t_run_end - t_run_start

        results = dict(
            samples_per_sec=round(num_samples / t_run_elapsed, 2),
            step_time=round(1000 * total_step / self.num_bench_iter, 3),
            batch_size=self.batch_size,
            img_size=self.input_size[-1],
            param_count=round(self.param_count / 1e6, 2),
        )

        retries = 0 if self.scripted else 2  # skip profiling if model is scripted
        while retries:
            retries -= 1
            try:
                if has_deepspeed_profiling:
                    macs, _ = profile_deepspeed(self.model, self.input_size)
                    results['gmacs'] = round(macs / 1e9, 2)
                elif has_fvcore_profiling:
                    macs, activations = profile_fvcore(self.model, self.input_size, force_cpu=not retries)
                    results['gmacs'] = round(macs / 1e9, 2)
                    results['macts'] = round(activations / 1e6, 2)
            except RuntimeError as e:
                pass

        _logger.info(
            f"Inference benchmark of {self.model_name} done. "
            f"{results['samples_per_sec']:.2f} samples/sec, {results['step_time']:.2f} ms/step")

        return results


class TrainBenchmarkRunner(BenchmarkRunner):

    def __init__(
            self,
            model_name,
            device='cuda',
            torchscript=False,
            **kwargs
    ):
        super().__init__(model_name=model_name, device=device, torchscript=torchscript, **kwargs)
        self.model.train()

        self.loss = nn.CrossEntropyLoss().to(self.device)
        self.target_shape = tuple()

        self.optimizer = create_optimizer_v2(
            self.model,
            opt=kwargs.pop('opt', 'sgd'),
            lr=kwargs.pop('lr', 1e-4))

        if kwargs.pop('grad_checkpointing', False):
            self.model.set_grad_checkpointing()

    def _gen_target(self, batch_size):
        return torch.empty(
            (batch_size,) + self.target_shape, device=self.device, dtype=torch.long).random_(self.num_classes)

    def run(self):
        def _step(detail=False, sync=True):
            self.optimizer.zero_grad()  # can this be ignored?
            t_start = self.time_fn()
            t_fwd_end = t_start
            t_bwd_end = t_start
            with self.amp_autocast():
                output = self.model(self.example_inputs)
                if isinstance(output, tuple):
                    output = output[0]
                if detail:
                    t_fwd_end = self.time_fn(True)
                target = self._gen_target(output.shape[0])
                self.loss(output, target).backward()
                if detail:
                    t_bwd_end = self.time_fn(True)
            self.optimizer.step()
            t_end = self.time_fn(sync)
            if detail:
                delta_fwd = t_fwd_end - t_start
                delta_bwd = t_bwd_end - t_fwd_end
                delta_opt = t_end - t_bwd_end
                return delta_fwd, delta_bwd, delta_opt
            else:
                delta_step = t_end - t_start
                return delta_step

        _logger.info(
            f'Running train benchmark on {self.model_name} for {self.num_bench_iter} steps w/ '
            f'input size {self.input_size} and batch size {self.batch_size}.')

        self._init_input()

        for _ in range(self.num_warm_iter):
            _step()
        
        if os.getenv('TIMM_BENCHMARK_ENABLE_CUDAGRAPH') == '1':
            assert self.detail is False, \
                "mode `--detail` is not supported with CUDA Graph in training benchmark as it introduces many CUDA synchronizations"
            s = torch.cuda.Stream()
            s.wait_stream(torch.cuda.current_stream())
            with torch.cuda.stream(s):
                for _ in range(3):
                    _step(sync=False)
            torch.cuda.current_stream().wait_stream(s)

            g = torch.cuda.CUDAGraph()
            with torch.cuda.graph(g):
                _step(sync=False)

        t_run_start = self.time_fn(True)
        if self.detail:
            total_fwd = 0.
            total_bwd = 0.
            total_opt = 0.
            num_samples = 0
            for i in range(self.num_bench_iter):
                delta_fwd, delta_bwd, delta_opt = _step(True)
                num_samples += self.batch_size
                total_fwd += delta_fwd
                total_bwd += delta_bwd
                total_opt += delta_opt
                num_steps = (i + 1)
                if num_steps % self.log_freq == 0:
                    total_step = total_fwd + total_bwd + total_opt
                    _logger.info(
                        f"Train [{num_steps}/{self.num_bench_iter}]."
                        f" {num_samples / total_step:0.2f} samples/sec."
                        f" {1000 * total_fwd / num_steps:0.3f} ms/step fwd,"
                        f" {1000 * total_bwd / num_steps:0.3f} ms/step bwd,"
                        f" {1000 * total_opt / num_steps:0.3f} ms/step opt."
                    )
            total_step = total_fwd + total_bwd + total_opt
            t_run_elapsed = self.time_fn() - t_run_start
            results = dict(
                samples_per_sec=round(num_samples / t_run_elapsed, 2),
                step_time=round(1000 * total_step / self.num_bench_iter, 3),
                fwd_time=round(1000 * total_fwd / self.num_bench_iter, 3),
                bwd_time=round(1000 * total_bwd / self.num_bench_iter, 3),
                opt_time=round(1000 * total_opt / self.num_bench_iter, 3),
                batch_size=self.batch_size,
                img_size=self.input_size[-1],
                param_count=round(self.param_count / 1e6, 2),
            )
        else:
            total_step = 0.
            num_samples = 0
            for i in range(self.num_bench_iter):
                if os.getenv('TIMM_BENCHMARK_ENABLE_CUDAGRAPH') == '1':
                    g.replay()
                    total_step = self.time_fn(True) - t_run_start
                else:
                    delta_step = _step(False)
                    total_step += delta_step
                num_samples += self.batch_size
                num_steps = (i + 1)
                if num_steps % self.log_freq == 0:
                    _logger.info(
                        f"Train [{num_steps}/{self.num_bench_iter}]."
                        f" {num_samples / total_step:0.2f} samples/sec."
                        f" {1000 * total_step / num_steps:0.3f} ms/step.")
            t_run_elapsed = self.time_fn() - t_run_start
            results = dict(
                samples_per_sec=round(num_samples / t_run_elapsed, 2),
                step_time=round(1000 * total_step / self.num_bench_iter, 3),
                batch_size=self.batch_size,
                img_size=self.input_size[-1],
                param_count=round(self.param_count / 1e6, 2),
            )

        _logger.info(
            f"Train benchmark of {self.model_name} done. "
            f"{results['samples_per_sec']:.2f} samples/sec, {results['step_time']:.2f} ms/sample")

        return results


class ProfileRunner(BenchmarkRunner):

    def __init__(self, model_name, device='cuda', profiler='', **kwargs):
        super().__init__(model_name=model_name, device=device, **kwargs)
        if not profiler:
            if has_deepspeed_profiling:
                profiler = 'deepspeed'
            elif has_fvcore_profiling:
                profiler = 'fvcore'
        assert profiler, "One of deepspeed or fvcore needs to be installed for profiling to work."
        self.profiler = profiler
        self.model.eval()

    def run(self):
        _logger.info(
            f'Running profiler on {self.model_name} w/ '
            f'input size {self.input_size} and batch size {self.batch_size}.')

        macs = 0
        activations = 0
        if self.profiler == 'deepspeed':
            macs, _ = profile_deepspeed(self.model, self.input_size, batch_size=self.batch_size, detailed=True)
        elif self.profiler == 'fvcore':
            macs, activations = profile_fvcore(self.model, self.input_size, batch_size=self.batch_size, detailed=True)

        results = dict(
            gmacs=round(macs / 1e9, 2),
            macts=round(activations / 1e6, 2),
            batch_size=self.batch_size,
            img_size=self.input_size[-1],
            param_count=round(self.param_count / 1e6, 2),
        )

        _logger.info(
            f"Profile of {self.model_name} done. "
            f"{results['gmacs']:.2f} GMACs, {results['param_count']:.2f} M params.")

        return results


def _try_run(
        model_name,
        bench_fn,
        bench_kwargs,
        initial_batch_size,
        no_batch_size_retry=False
):
    batch_size = initial_batch_size
    results = dict()
    error_str = 'Unknown'
    while batch_size:
        try:
            torch.cuda.empty_cache()
            bench = bench_fn(model_name=model_name, batch_size=batch_size, **bench_kwargs)
            if os.getenv('TIMM_BENCHMARK_ENABLE_TORCHDYNAMO') == '1':
                with torchdynamo.optimize(aot_autograd_speedup_strategy):
                    results = bench.run()
            else:
                results = bench.run()
            return results
        except RuntimeError as e:
            error_str = str(e)
            _logger.error(f'"{error_str}" while running benchmark.')
            if not check_batch_size_retry(error_str):
                _logger.error(f'Unrecoverable error encountered while benchmarking {model_name}, skipping.')
                break
            if no_batch_size_retry:
<<<<<<< HEAD
                raise
        batch_size = decay_batch_exp(batch_size)
=======
                break
        batch_size = decay_batch_step(batch_size)
>>>>>>> 0dbd9352
        _logger.warning(f'Reducing batch size to {batch_size} for retry.')
    results['error'] = error_str
    return results


def benchmark(args):
    if args.amp:
        _logger.warning("Overriding precision to 'amp' since --amp flag set.")
        args.precision = 'amp'
    _logger.info(f'Benchmarking in {args.precision} precision. '
                 f'{"NHWC" if args.channels_last else "NCHW"} layout. '
                 f'torchscript {"enabled" if args.torchscript else "disabled"}')

    bench_kwargs = vars(args).copy()
    bench_kwargs.pop('amp')
    model = bench_kwargs.pop('model')
    batch_size = bench_kwargs.pop('batch_size')

    bench_fns = (InferenceBenchmarkRunner,)
    prefixes = ('infer',)
    if args.bench == 'both':
        bench_fns = (
            InferenceBenchmarkRunner,
            TrainBenchmarkRunner
        )
        prefixes = ('infer', 'train')
    elif args.bench == 'train':
        bench_fns = TrainBenchmarkRunner,
        prefixes = 'train',
    elif args.bench.startswith('profile'):
        # specific profiler used if included in bench mode string, otherwise default to deepspeed, fallback to fvcore
        if 'deepspeed' in args.bench:
            assert has_deepspeed_profiling, "deepspeed must be installed to use deepspeed flop counter"
            bench_kwargs['profiler'] = 'deepspeed'
        elif 'fvcore' in args.bench:
            assert has_fvcore_profiling, "fvcore must be installed to use fvcore flop counter"
            bench_kwargs['profiler'] = 'fvcore'
        bench_fns = ProfileRunner,
        batch_size = 1

    model_results = OrderedDict(model=model)
    for prefix, bench_fn in zip(prefixes, bench_fns):
        run_results = _try_run(
            model,
            bench_fn,
            bench_kwargs=bench_kwargs,
            initial_batch_size=batch_size,
            no_batch_size_retry=args.no_retry,
        )
        if prefix and 'error' not in run_results:
            run_results = {'_'.join([prefix, k]): v for k, v in run_results.items()}
        model_results.update(run_results)
        if 'error' in run_results:
            break
    if 'error' not in model_results:
        param_count = model_results.pop('infer_param_count', model_results.pop('train_param_count', 0))
        model_results.setdefault('param_count', param_count)
        model_results.pop('train_param_count', 0)
    return model_results


def main():
    setup_default_logging()
    args = parser.parse_args()
    model_cfgs = []
    model_names = []

    if os.getenv('TIMM_BENCHMARK_RAISE_IF_FAILED', '0') == '1':
        args.no_retry = True

    if args.model_list:
        args.model = ''
        with open(args.model_list) as f:
            model_names = [line.rstrip() for line in f]
        model_cfgs = [(n, None) for n in model_names]
    elif args.model == 'all':
        # validate all models in a list of names with pretrained checkpoints
        args.pretrained = True
        model_names = list_models(pretrained=True, exclude_filters=['*in21k'])
        model_cfgs = [(n, None) for n in model_names]
    elif not is_model(args.model):
        # model name doesn't exist, try as wildcard filter
        model_names = list_models(args.model)
        model_cfgs = [(n, None) for n in model_names]

    if len(model_cfgs):
        results_file = args.results_file or './benchmark.csv'
        _logger.info('Running bulk validation on these pretrained models: {}'.format(', '.join(model_names)))
        results = []
        try:
            for m, _ in model_cfgs:
                if not m:
                    continue
                args.model = m
                r = benchmark(args)
                if r:
                    results.append(r)
                time.sleep(10)
        except KeyboardInterrupt as e:
            pass
        sort_key = 'infer_samples_per_sec'
        if 'train' in args.bench:
            sort_key = 'train_samples_per_sec'
        elif 'profile' in args.bench:
            sort_key = 'infer_gmacs'
        results = filter(lambda x: sort_key in x, results)
        results = sorted(results, key=lambda x: x[sort_key], reverse=True)
        if len(results):
            write_results(results_file, results)
    else:
        results = benchmark(args)

    # output results in JSON to stdout w/ delimiter for runner script
    print(f'--result\n{json.dumps(results, indent=4)}')


def write_results(results_file, results):
    with open(results_file, mode='w') as cf:
        dw = csv.DictWriter(cf, fieldnames=results[0].keys())
        dw.writeheader()
        for r in results:
            dw.writerow(r)
        cf.flush()


if __name__ == '__main__':
    main()<|MERGE_RESOLUTION|>--- conflicted
+++ resolved
@@ -590,13 +590,8 @@
                 _logger.error(f'Unrecoverable error encountered while benchmarking {model_name}, skipping.')
                 break
             if no_batch_size_retry:
-<<<<<<< HEAD
                 raise
-        batch_size = decay_batch_exp(batch_size)
-=======
-                break
         batch_size = decay_batch_step(batch_size)
->>>>>>> 0dbd9352
         _logger.warning(f'Reducing batch size to {batch_size} for retry.')
     results['error'] = error_str
     return results
