--- conflicted
+++ resolved
@@ -250,12 +250,6 @@
         if torchscript:
             self.model = torch.jit.script(self.model)
             self.scripted = True
-<<<<<<< HEAD
-        if os.getenv('TIMM_BENCHMARK_ENABLE_AOT_AUTOGRAD') == '1':
-            self.model = memory_efficient_fusion(self.model)
-
-=======
->>>>>>> 9e125304
         data_config = resolve_data_config(kwargs, model=self.model, use_test_size=not use_train_size)
         self.input_size = data_config['input_size']
         self.batch_size = kwargs.pop('batch_size', 256)
